[project]
name = "starting-codebase"
version = "0.1.0"
description = "Add your description here"
readme = "README.md"
requires-python = ">=3.13"
dependencies = [
    "chromadb==1.0.15",
    "anthropic==0.58.2",
    "sentence-transformers==5.0.0",
    "fastapi==0.116.1",
    "uvicorn==0.35.0",
    "python-multipart==0.0.20",
    "python-dotenv==1.1.1",
    "pytest>=8.0.0",
    "pytest-mock>=3.12.0",
<<<<<<< HEAD
]

[dependency-groups]
dev = [
    "black>=25.9.0",
    "flake8>=7.3.0",
    "isort>=6.1.0",
    "mypy>=1.18.2",
]

[tool.black]
line-length = 88
target-version = ['py313']
include = '\.pyi?$'
extend-exclude = '''
/(
  # directories
  \.eggs
  | \.git
  | \.hg
  | \.mypy_cache
  | \.tox
  | \.venv
  | build
  | dist
  | chroma_db
)/
'''

[tool.isort]
profile = "black"
line_length = 88
skip_gitignore = true
known_first_party = ["backend"]

[tool.mypy]
python_version = "3.13"
warn_return_any = true
warn_unused_configs = true
disallow_untyped_defs = false
ignore_missing_imports = true
=======
    "httpx>=0.27.0",
]

[tool.pytest.ini_options]
testpaths = ["backend/tests"]
python_files = ["test_*.py"]
python_classes = ["Test*"]
python_functions = ["test_*"]
addopts = [
    "-v",
    "--strict-markers",
    "--tb=short",
    "--disable-warnings",
]
markers = [
    "unit: Unit tests for individual components",
    "integration: Integration tests for system components",
    "api: API endpoint tests",
]
>>>>>>> 919af6ee
<|MERGE_RESOLUTION|>--- conflicted
+++ resolved
@@ -14,7 +14,24 @@
     "python-dotenv==1.1.1",
     "pytest>=8.0.0",
     "pytest-mock>=3.12.0",
-<<<<<<< HEAD
+    "httpx>=0.27.0",
+]
+
+[tool.pytest.ini_options]
+testpaths = ["backend/tests"]
+python_files = ["test_*.py"]
+python_classes = ["Test*"]
+python_functions = ["test_*"]
+addopts = [
+    "-v",
+    "--strict-markers",
+    "--tb=short",
+    "--disable-warnings",
+]
+markers = [
+    "unit: Unit tests for individual components",
+    "integration: Integration tests for system components",
+    "api: API endpoint tests",
 ]
 
 [dependency-groups]
@@ -55,25 +72,4 @@
 warn_return_any = true
 warn_unused_configs = true
 disallow_untyped_defs = false
-ignore_missing_imports = true
-=======
-    "httpx>=0.27.0",
-]
-
-[tool.pytest.ini_options]
-testpaths = ["backend/tests"]
-python_files = ["test_*.py"]
-python_classes = ["Test*"]
-python_functions = ["test_*"]
-addopts = [
-    "-v",
-    "--strict-markers",
-    "--tb=short",
-    "--disable-warnings",
-]
-markers = [
-    "unit: Unit tests for individual components",
-    "integration: Integration tests for system components",
-    "api: API endpoint tests",
-]
->>>>>>> 919af6ee
+ignore_missing_imports = true