--- conflicted
+++ resolved
@@ -10,18 +10,13 @@
 backend_dir = Path(__file__).parent.parent
 sys.path.insert(0, str(backend_dir))
 
-from unittest.mock import MagicMock, Mock
+from unittest.mock import MagicMock, Mock, patch
 
 import pytest
-<<<<<<< HEAD
+from fastapi.testclient import TestClient
+
 from models import Course, CourseChunk, Lesson
 from vector_store import SearchResults
-=======
-from unittest.mock import Mock, MagicMock, patch
-from vector_store import SearchResults
-from models import Course, Lesson, CourseChunk
-from fastapi.testclient import TestClient
->>>>>>> 919af6ee
 
 
 @pytest.fixture
@@ -144,15 +139,11 @@
     """Mock final Anthropic API response after tool execution"""
     response = Mock()
     response.stop_reason = "end_turn"
-<<<<<<< HEAD
     response.content = [
         Mock(
             text="Python is a high-level programming language used for general-purpose programming."
         )
     ]
-    return response
-=======
-    response.content = [Mock(text="Python is a high-level programming language used for general-purpose programming.")]
     return response
 
 
@@ -260,5 +251,4 @@
 @pytest.fixture
 def client(test_app):
     """Create a test client for the FastAPI app"""
-    return TestClient(test_app)
->>>>>>> 919af6ee
+    return TestClient(test_app)